/*
 * Copyright (C) 2014-2015 LinkedIn Corp. All rights reserved.
 *
 * Licensed under the Apache License, Version 2.0 (the "License"); you may not use
 * this file except in compliance with the License. You may obtain a copy of the
 * License at  http://www.apache.org/licenses/LICENSE-2.0
 *
 * Unless required by applicable law or agreed to in writing, software distributed
 * under the License is distributed on an "AS IS" BASIS, WITHOUT WARRANTIES OR
 * CONDITIONS OF ANY KIND, either express or implied.
 */

package gobblin.yarn;

import java.io.IOException;
import java.net.URI;
import java.net.UnknownHostException;
import java.util.List;
import java.util.Map;
import java.util.Properties;
import java.util.UUID;
import java.util.concurrent.ScheduledExecutorService;
import java.util.concurrent.ScheduledThreadPoolExecutor;
import java.util.concurrent.TimeUnit;
import java.util.concurrent.TimeoutException;

import org.apache.commons.cli.CommandLine;
import org.apache.commons.cli.DefaultParser;
import org.apache.commons.cli.HelpFormatter;
import org.apache.commons.cli.Options;
import org.apache.commons.cli.ParseException;

import org.apache.hadoop.conf.Configuration;
import org.apache.hadoop.fs.FileSystem;
import org.apache.hadoop.fs.Path;
import org.apache.hadoop.security.UserGroupInformation;
import org.apache.hadoop.yarn.api.ApplicationConstants;
import org.apache.hadoop.yarn.api.records.ApplicationId;
import org.apache.hadoop.yarn.api.records.ContainerId;
import org.apache.hadoop.yarn.conf.YarnConfiguration;
import org.apache.hadoop.yarn.util.ConverterUtils;

import org.apache.helix.Criteria;
import org.apache.helix.HelixDataAccessor;
import org.apache.helix.HelixManager;
import org.apache.helix.HelixManagerFactory;
import org.apache.helix.HelixProperty;
import org.apache.helix.InstanceType;
import org.apache.helix.LiveInstanceChangeListener;
import org.apache.helix.NotificationContext;
import org.apache.helix.messaging.handling.HelixTaskResult;
import org.apache.helix.messaging.handling.MessageHandler;
import org.apache.helix.messaging.handling.MessageHandlerFactory;
import org.apache.helix.model.LiveInstance;
import org.apache.helix.model.Message;

import org.slf4j.Logger;
import org.slf4j.LoggerFactory;

import com.codahale.metrics.JmxReporter;
import com.codahale.metrics.Metric;
import com.codahale.metrics.MetricRegistry;
import com.codahale.metrics.MetricSet;
import com.codahale.metrics.jvm.FileDescriptorRatioGauge;
import com.codahale.metrics.jvm.GarbageCollectorMetricSet;
import com.codahale.metrics.jvm.MemoryUsageGaugeSet;
import com.codahale.metrics.jvm.ThreadStatesGaugeSet;

import com.google.common.annotations.VisibleForTesting;
import com.google.common.base.Optional;
import com.google.common.base.Preconditions;
import com.google.common.base.Throwables;
import com.google.common.collect.ImmutableMap;
import com.google.common.collect.Lists;
import com.google.common.eventbus.EventBus;
import com.google.common.eventbus.Subscribe;
import com.google.common.util.concurrent.MoreExecutors;
import com.google.common.util.concurrent.Service;
import com.google.common.util.concurrent.ServiceManager;

import com.typesafe.config.Config;
import com.typesafe.config.ConfigFactory;

import gobblin.configuration.ConfigurationKeys;
import gobblin.yarn.event.ApplicationMasterShutdownRequest;
import gobblin.yarn.event.DelegationTokenUpdatedEvent;


/**
 * The Yarn ApplicationMaster class for Gobblin.
 *
 * <p>
 *   This class runs the {@link GobblinHelixJobScheduler} for scheduling and running Gobblin jobs,
 *   and the {@link YarnService} for all Yarn-related stuffs like ApplicationMaster registration
 *   and un-registration and Yarn container provisioning. This class serves as the Helix controller
 *   and it uses a {@link HelixManager} to work with Helix.
 * </p>
 *
 * <p>
 *   This class will initiates a graceful shutdown of the Yarn application in the following conditions:
 *
 *   <ul>
 *     <li>A shutdown request is received via a Helix message of subtype
 *     {@link HelixMessageSubTypes#APPLICATION_MASTER_SHUTDOWN}. Upon receiving such a message,
 *     it will call {@link #stop()} to initiate a graceful shutdown of the Yarn application.</li>
 *     <li>The shutdown hook gets called. The shutdown hook will call {@link #stop()}, which will
 *     start a graceful shutdown of the Yarn application.</li>
 *   </ul>
 * </p>
 *
 * @author ynli
 */
public class GobblinApplicationMaster extends GobblinYarnLogSource {

  private static final Logger LOGGER = LoggerFactory.getLogger(GobblinApplicationMaster.class);

  // An EventBus used for communications between services running in the ApplicationMaster
  private final EventBus eventBus = new EventBus(GobblinApplicationMaster.class.getSimpleName());

  private final ServiceManager serviceManager;

  private final HelixManager helixManager;

  private final MetricRegistry metricRegistry;

  private final JmxReporter jmxReporter;

  private volatile boolean stopInProgress = false;

<<<<<<< HEAD
  public GobblinApplicationMaster(String applicationName, ContainerId containerId, Config config,
      YarnConfiguration yarnConfiguration) throws Exception {
    ApplicationAttemptId applicationAttemptId = containerId.getApplicationAttemptId();
    String applicationId = applicationAttemptId.getApplicationId().toString();
=======
  public GobblinApplicationMaster(String applicationName, Config config)
      throws Exception {

    ContainerId containerId =
        ConverterUtils.toContainerId(System.getenv().get(ApplicationConstants.Environment.CONTAINER_ID.key()));
    ApplicationId applicationId = containerId.getApplicationAttemptId().getApplicationId();
>>>>>>> ba4bb410

    String zkConnectionString = config.getString(GobblinYarnConfigurationKeys.ZK_CONNECTION_STRING_KEY);
    LOGGER.info("Using ZooKeeper connection string: " + zkConnectionString);

    // This will create and register a Helix controller in ZooKeeper
    this.helixManager = buildHelixManager(config, containerId, zkConnectionString);

    FileSystem fs = buildFileSystem(config);
    Path appWorkDir = YarnHelixUtils.getAppWorkDirPath(fs, applicationName, applicationId);

<<<<<<< HEAD
    FileSystem fs = config.hasPath(ConfigurationKeys.FS_URI_KEY) ?
        FileSystem.get(URI.create(config.getString(ConfigurationKeys.FS_URI_KEY)), new Configuration()) :
        FileSystem.get(new Configuration());
    Path appWorkDir = YarnHelixUtils.getAppWorkDirPath(fs, applicationName, applicationId);

    List<Service> services = Lists.newArrayList();
    if (isLogSourcePresent()) {
      services.add(buildLogCopier(containerId, fs, appWorkDir));
    }
    services.add(new YarnService(config, applicationName, applicationId, yarnConfiguration, fs, this.eventBus));
    services.add(
        new GobblinHelixJobScheduler(YarnHelixUtils.configToProperties(config), this.helixManager, this.eventBus,
            appWorkDir));
    services.add(new JobConfigurationManager(this.eventBus,
        config.hasPath(GobblinYarnConfigurationKeys.JOB_CONF_PACKAGE_PATH_KEY) ? Optional
            .of(config.getString(GobblinYarnConfigurationKeys.JOB_CONF_PACKAGE_PATH_KEY)) : Optional.<String>absent()));
=======
    Map<String, String> eventMetadata = getEventSubmitterMetadata(applicationName, applicationId);

    List<Service> services = Lists.newArrayList();

    services.add(buildLogCopier(containerId, fs, appWorkDir));
    services.add(buildYarnService(config, applicationName, applicationId, fs));
    services.add(buildGobblinHelixJobScheduler(config, appWorkDir, eventMetadata));
    services.add(buildJobConfigurationManager(config));

>>>>>>> ba4bb410
    if (UserGroupInformation.isSecurityEnabled()) {
      LOGGER.info("Adding YarnContainerSecurityManager since security is enabled");
      services.add(buildYarnContainerSecurityManager(config, fs));
    }

    this.serviceManager = new ServiceManager(services);

    this.metricRegistry = new MetricRegistry();
    this.jmxReporter = JmxReporter.forRegistry(this.metricRegistry)
        .convertRatesTo(TimeUnit.SECONDS)
        .convertDurationsTo(TimeUnit.MILLISECONDS)
        .build();
  }

  /**
   * Start the ApplicationMaster.
   */
  public void start() {
    LOGGER.info("Starting the Gobblin Yarn ApplicationMaster");

    // Add a shutdown hook so the task scheduler gets properly shutdown
    addShutdownHook();

    this.eventBus.register(this);

    connectHelixManager();

    // Register JVM metrics to collect and report
    registerJvmMetrics();

    // Start metric reporting
    this.jmxReporter.start();

    // Start all the services running in the ApplicationMaster
    this.serviceManager.startAsync();
    this.serviceManager.awaitHealthy();
  }

  /**
   * Stop the ApplicationMaster.
   */
  public synchronized void stop() {
    if (this.stopInProgress) {
      return;
    }

    this.stopInProgress = true;

    LOGGER.info("Stopping the Gobblin Yarn ApplicationMaster");

    // Send a shutdown request to the containers as a second guard in case Yarn could not stop the containers
    sendShutdownRequest();

    try {
      // Give the services 5 minutes to stop to ensure that we are responsive to shutdown requests
      this.serviceManager.stopAsync().awaitStopped(5, TimeUnit.MINUTES);
    } catch (TimeoutException te) {
      LOGGER.error("Timeout in stopping the service manager", te);
    } finally {
      disconnectHelixManager();

      // Stop metric reporting
      this.jmxReporter.stop();
    }
  }

  /**
   * Get additional metadata required for the {@link gobblin.metrics.event.EventSubmitter}.
   */
  private Map<String, String> getEventSubmitterMetadata(String applicationName, ApplicationId applicationId) {
    return new ImmutableMap.Builder<String, String>().put(GobblinYarnEventNames.YARN_APPLICATION_NAME, applicationName)
        .put(GobblinYarnEventNames.YARN_APPLICATION_ID, applicationId.toString()).build();
  }

  /**
   * Build the {@link HelixManager} for the Application Master.
   */
  private HelixManager buildHelixManager(Config config, ContainerId containerId, String zkConnectionString)
      throws UnknownHostException {
    String helixInstanceName = YarnHelixUtils.getHelixInstanceName(YarnHelixUtils.getHostname(), containerId);
    return HelixManagerFactory.getZKHelixManager(
        config.getString(GobblinYarnConfigurationKeys.HELIX_CLUSTER_NAME_KEY), helixInstanceName,
        InstanceType.CONTROLLER, zkConnectionString);
  }

  /**
   * Build the {@link FileSystem} for the Application Master.
   */
  private FileSystem buildFileSystem(Config config)
      throws IOException {
    return config.hasPath(ConfigurationKeys.FS_URI_KEY) ? FileSystem
        .get(URI.create(config.getString(ConfigurationKeys.FS_URI_KEY)), new Configuration())
        : FileSystem.get(new Configuration());
  }

  /**
   * Build the {@link YarnService} for the Application Master.
   */
  private YarnService buildYarnService(Config config, String applicationName, ApplicationId applicationId,
      FileSystem fs)
      throws Exception {
    return new YarnService(config, applicationName, applicationId, fs, this.eventBus);
  }

  /**
   * Build the {@link GobblinHelixJobScheduler} for the Application Master.
   */
  private GobblinHelixJobScheduler buildGobblinHelixJobScheduler(Config config, Path appWorkDir,
      Map<String, String> eventMetadata)
      throws Exception {
    Properties properties = YarnHelixUtils.configToProperties(config);
    return new GobblinHelixJobScheduler(properties, this.helixManager, this.eventBus, appWorkDir, eventMetadata);
  }

  /**
   * Build the {@link JobConfigurationManager} for the Application Master.
   */
  private JobConfigurationManager buildJobConfigurationManager(Config config) {
    Optional<String> jobConfPackagePath =
        config.hasPath(GobblinYarnConfigurationKeys.JOB_CONF_PATH_KEY) ? Optional
            .of(config.getString(GobblinYarnConfigurationKeys.JOB_CONF_PATH_KEY)) : Optional.<String>absent();
    return new JobConfigurationManager(this.eventBus, jobConfPackagePath);
  }

  /**
   * Build the {@link YarnContainerSecurityManager} for the Application Master.
   */
  private YarnContainerSecurityManager buildYarnContainerSecurityManager(Config config, FileSystem fs) {
    return new YarnContainerSecurityManager(config, fs, this.eventBus);
  }

  @SuppressWarnings("unused")
  @Subscribe
  public void handleApplicationMasterShutdownRequest(ApplicationMasterShutdownRequest shutdownRequest) {
    stop();
  }

  @VisibleForTesting
  EventBus getEventBus() {
    return this.eventBus;
  }

  @VisibleForTesting
  void connectHelixManager() {
    try {
      this.helixManager.connect();
      this.helixManager.addLiveInstanceChangeListener(new GobblinLiveInstanceChangeListener());
      this.helixManager.getMessagingService().registerMessageHandlerFactory(
          Message.MessageType.SHUTDOWN.toString(), new ControllerShutdownMessageHandlerFactory());
      this.helixManager.getMessagingService().registerMessageHandlerFactory(
          Message.MessageType.USER_DEFINE_MSG.toString(), new ControllerUserDefinedMessageHandlerFactory()
      );
    } catch (Exception e) {
      LOGGER.error("HelixManager failed to connect", e);
      throw Throwables.propagate(e);
    }
  }

  @VisibleForTesting
  void disconnectHelixManager() {
    if (this.helixManager.isConnected()) {
      this.helixManager.disconnect();
    }
  }

  @VisibleForTesting
  boolean isHelixManagerConnected() {
    return this.helixManager.isConnected();
  }

  private void registerJvmMetrics() {
    registerMetricSetWithPrefix("jvm.gc", new GarbageCollectorMetricSet());
    registerMetricSetWithPrefix("jvm.memory", new MemoryUsageGaugeSet());
    registerMetricSetWithPrefix("jvm.threads", new ThreadStatesGaugeSet());
    this.metricRegistry.register("jvm.fileDescriptorRatio", new FileDescriptorRatioGauge());
  }

  private void registerMetricSetWithPrefix(String prefix, MetricSet metricSet) {
    for (Map.Entry<String, Metric> entry : metricSet.getMetrics().entrySet()) {
      this.metricRegistry.register(MetricRegistry.name(prefix, entry.getKey()), entry.getValue());
    }
  }

  private void addShutdownHook() {
    Runtime.getRuntime().addShutdownHook(new Thread() {

      @Override
      public void run() {
        GobblinApplicationMaster.this.stop();
      }
    });
  }

  @VisibleForTesting
  void sendShutdownRequest() {
    Criteria criteria = new Criteria();
    criteria.setInstanceName("%");
    criteria.setResource("%");
    criteria.setPartition("%");
    criteria.setPartitionState("%");
    criteria.setRecipientInstanceType(InstanceType.PARTICIPANT);
    criteria.setDataSource(Criteria.DataSource.LIVEINSTANCES);
    criteria.setSessionSpecific(true);

    Message shutdownRequest = new Message(Message.MessageType.SHUTDOWN,
        HelixMessageSubTypes.WORK_UNIT_RUNNER_SHUTDOWN.toString().toLowerCase() + UUID.randomUUID().toString());
    shutdownRequest.setMsgSubType(HelixMessageSubTypes.WORK_UNIT_RUNNER_SHUTDOWN.toString());
    shutdownRequest.setMsgState(Message.MessageState.NEW);

    int messagesSent = this.helixManager.getMessagingService().send(criteria, shutdownRequest);
    if (messagesSent == 0) {
      LOGGER.error(String.format("Failed to send the %s message to the participants", shutdownRequest.getMsgSubType()));
    }
  }

  /**
   * A custom implementation of {@link LiveInstanceChangeListener}.
   */
  private static class GobblinLiveInstanceChangeListener implements LiveInstanceChangeListener {

    @Override
    public void onLiveInstanceChange(List<LiveInstance> liveInstances, NotificationContext changeContext) {
      for (LiveInstance liveInstance : liveInstances) {
        LOGGER.info("Live Helix participant instance: " + liveInstance.getInstanceName());
      }
    }
  }

  /**
   * A custom {@link MessageHandlerFactory} for {@link MessageHandler}s that handle messages of type
   * {@link org.apache.helix.model.Message.MessageType#SHUTDOWN} for shutting down the controller.
   */
  private class ControllerShutdownMessageHandlerFactory implements MessageHandlerFactory {

    @Override
    public MessageHandler createHandler(Message message, NotificationContext context) {
      return new ControllerShutdownMessageHandler(message, context);
    }

    @Override
    public String getMessageType() {
      return Message.MessageType.SHUTDOWN.toString();
    }

    @Override
    public void reset() {

    }

    /**
     * A custom {@link MessageHandler} for handling messages of sub type
     * {@link HelixMessageSubTypes#APPLICATION_MASTER_SHUTDOWN}.
     */
    private class ControllerShutdownMessageHandler extends MessageHandler {

      public ControllerShutdownMessageHandler(Message message, NotificationContext context) {
        super(message, context);
      }

      @Override
      public HelixTaskResult handleMessage() throws InterruptedException {
        String messageSubType = this._message.getMsgSubType();
        Preconditions.checkArgument(
            messageSubType.equalsIgnoreCase(HelixMessageSubTypes.APPLICATION_MASTER_SHUTDOWN.toString()),
            String.format("Unknown %s message subtype: %s", Message.MessageType.SHUTDOWN.toString(), messageSubType));

        HelixTaskResult result = new HelixTaskResult();

        if (stopInProgress) {
          result.setSuccess(true);
          return result;
        }

        LOGGER.info("Handling message " + HelixMessageSubTypes.APPLICATION_MASTER_SHUTDOWN.toString());

        ScheduledExecutorService shutdownMessageHandlingCompletionWatcher =
            MoreExecutors.getExitingScheduledExecutorService(new ScheduledThreadPoolExecutor(1));

        // Schedule the task for watching on the removal of the shutdown message, which indicates that
        // the message has been successfully processed and it's safe to disconnect the HelixManager.
        // This is a hacky way of watching for the completion of processing the shutdown message and
        // should be replaced by a fix to https://issues.apache.org/jira/browse/HELIX-611.
        shutdownMessageHandlingCompletionWatcher.scheduleAtFixedRate(new Runnable() {
          @Override
          public void run() {
            HelixManager helixManager = _notificationContext.getManager();
            HelixDataAccessor helixDataAccessor = helixManager.getHelixDataAccessor();

            HelixProperty helixProperty = helixDataAccessor
                .getProperty(_message.getKey(helixDataAccessor.keyBuilder(), helixManager.getInstanceName()));
            // The absence of the shutdown message indicates it has been removed
            if (helixProperty == null) {
              eventBus.post(new ApplicationMasterShutdownRequest());
            }
          }
        }, 0, 1, TimeUnit.SECONDS);

        result.setSuccess(true);
        return result;
      }

      @Override
      public void onError(Exception e, ErrorCode code, ErrorType type) {
        LOGGER.error(
            String.format("Failed to handle message with exception %s, error code %s, error type %s", e, code, type));
      }
    }
  }

  /**
   * A custom {@link MessageHandlerFactory} for {@link ControllerUserDefinedMessageHandler}s that
   * handle messages of type {@link org.apache.helix.model.Message.MessageType#USER_DEFINE_MSG}.
   */
  private class ControllerUserDefinedMessageHandlerFactory implements MessageHandlerFactory {

    @Override
    public MessageHandler createHandler(Message message, NotificationContext context) {
      return new ControllerUserDefinedMessageHandler(message, context);
    }

    @Override
    public String getMessageType() {
      return Message.MessageType.USER_DEFINE_MSG.toString();
    }

    @Override
    public void reset() {

    }

    /**
     * A custom {@link MessageHandler} for handling user-defined messages to the controller.
     *
     * <p>
     *   Currently it handles the following sub types of messages:
     *
     *   <ul>
     *     <li>{@link HelixMessageSubTypes#TOKEN_FILE_UPDATED}</li>
     *   </ul>
     * </p>
     */
    private class ControllerUserDefinedMessageHandler extends MessageHandler {

      public ControllerUserDefinedMessageHandler(Message message, NotificationContext context) {
        super(message, context);
      }

      @Override
      public HelixTaskResult handleMessage() throws InterruptedException {
        String messageSubType = this._message.getMsgSubType();

        if (messageSubType.equalsIgnoreCase(HelixMessageSubTypes.TOKEN_FILE_UPDATED.toString())) {
          LOGGER.info("Handling message " + HelixMessageSubTypes.TOKEN_FILE_UPDATED.toString());

          eventBus.post(new DelegationTokenUpdatedEvent());
          HelixTaskResult helixTaskResult = new HelixTaskResult();
          helixTaskResult.setSuccess(true);
          return helixTaskResult;
        }

        throw new IllegalArgumentException(String.format("Unknown %s message subtype: %s",
            Message.MessageType.USER_DEFINE_MSG.toString(), messageSubType));
      }

      @Override
      public void onError(Exception e, ErrorCode code, ErrorType type) {
        LOGGER.error(
            String.format("Failed to handle message with exception %s, error code %s, error type %s", e, code, type));
      }
    }
  }

  private static Options buildOptions() {
    Options options = new Options();
    options.addOption("a", GobblinYarnConfigurationKeys.APPLICATION_NAME_OPTION_NAME, true, "Yarn application name");
    return options;
  }

  private static void printUsage(Options options) {
    HelpFormatter formatter = new HelpFormatter();
    formatter.printHelp(GobblinApplicationMaster.class.getSimpleName(), options);
  }

  public static void main(String[] args) throws Exception {
    Options options = buildOptions();
    try {
      CommandLine cmd = new DefaultParser().parse(options, args);
      if (!cmd.hasOption(GobblinYarnConfigurationKeys.APPLICATION_NAME_OPTION_NAME)) {
        printUsage(options);
        System.exit(1);
      }

      Log4jConfigurationHelper.updateLog4jConfiguration(
          GobblinApplicationMaster.class, Log4jConfigurationHelper.LOG4J_CONFIGURATION_FILE_NAME);

      ContainerId containerId =
          ConverterUtils.toContainerId(System.getenv().get(ApplicationConstants.Environment.CONTAINER_ID.key()));
      GobblinApplicationMaster applicationMaster =
          new GobblinApplicationMaster(cmd.getOptionValue(GobblinYarnConfigurationKeys.APPLICATION_NAME_OPTION_NAME),
              containerId, ConfigFactory.load(), new YarnConfiguration());
      applicationMaster.start();
    } catch (ParseException pe) {
      printUsage(options);
      System.exit(1);
    }
  }
}<|MERGE_RESOLUTION|>--- conflicted
+++ resolved
@@ -35,7 +35,6 @@
 import org.apache.hadoop.fs.Path;
 import org.apache.hadoop.security.UserGroupInformation;
 import org.apache.hadoop.yarn.api.ApplicationConstants;
-import org.apache.hadoop.yarn.api.records.ApplicationId;
 import org.apache.hadoop.yarn.api.records.ContainerId;
 import org.apache.hadoop.yarn.conf.YarnConfiguration;
 import org.apache.hadoop.yarn.util.ConverterUtils;
@@ -127,19 +126,9 @@
 
   private volatile boolean stopInProgress = false;
 
-<<<<<<< HEAD
   public GobblinApplicationMaster(String applicationName, ContainerId containerId, Config config,
       YarnConfiguration yarnConfiguration) throws Exception {
-    ApplicationAttemptId applicationAttemptId = containerId.getApplicationAttemptId();
-    String applicationId = applicationAttemptId.getApplicationId().toString();
-=======
-  public GobblinApplicationMaster(String applicationName, Config config)
-      throws Exception {
-
-    ContainerId containerId =
-        ConverterUtils.toContainerId(System.getenv().get(ApplicationConstants.Environment.CONTAINER_ID.key()));
-    ApplicationId applicationId = containerId.getApplicationAttemptId().getApplicationId();
->>>>>>> ba4bb410
+    String applicationId = containerId.getApplicationAttemptId().getApplicationId().toString();
 
     String zkConnectionString = config.getString(GobblinYarnConfigurationKeys.ZK_CONNECTION_STRING_KEY);
     LOGGER.info("Using ZooKeeper connection string: " + zkConnectionString);
@@ -150,34 +139,17 @@
     FileSystem fs = buildFileSystem(config);
     Path appWorkDir = YarnHelixUtils.getAppWorkDirPath(fs, applicationName, applicationId);
 
-<<<<<<< HEAD
-    FileSystem fs = config.hasPath(ConfigurationKeys.FS_URI_KEY) ?
-        FileSystem.get(URI.create(config.getString(ConfigurationKeys.FS_URI_KEY)), new Configuration()) :
-        FileSystem.get(new Configuration());
-    Path appWorkDir = YarnHelixUtils.getAppWorkDirPath(fs, applicationName, applicationId);
+    Map<String, String> eventMetadata = getEventSubmitterMetadata(applicationName, applicationId);
 
     List<Service> services = Lists.newArrayList();
+
     if (isLogSourcePresent()) {
       services.add(buildLogCopier(containerId, fs, appWorkDir));
     }
-    services.add(new YarnService(config, applicationName, applicationId, yarnConfiguration, fs, this.eventBus));
-    services.add(
-        new GobblinHelixJobScheduler(YarnHelixUtils.configToProperties(config), this.helixManager, this.eventBus,
-            appWorkDir));
-    services.add(new JobConfigurationManager(this.eventBus,
-        config.hasPath(GobblinYarnConfigurationKeys.JOB_CONF_PACKAGE_PATH_KEY) ? Optional
-            .of(config.getString(GobblinYarnConfigurationKeys.JOB_CONF_PACKAGE_PATH_KEY)) : Optional.<String>absent()));
-=======
-    Map<String, String> eventMetadata = getEventSubmitterMetadata(applicationName, applicationId);
-
-    List<Service> services = Lists.newArrayList();
-
-    services.add(buildLogCopier(containerId, fs, appWorkDir));
-    services.add(buildYarnService(config, applicationName, applicationId, fs));
+    services.add(buildYarnService(config, applicationName, applicationId, yarnConfiguration, fs));
     services.add(buildGobblinHelixJobScheduler(config, appWorkDir, eventMetadata));
     services.add(buildJobConfigurationManager(config));
 
->>>>>>> ba4bb410
     if (UserGroupInformation.isSecurityEnabled()) {
       LOGGER.info("Adding YarnContainerSecurityManager since security is enabled");
       services.add(buildYarnContainerSecurityManager(config, fs));
@@ -247,9 +219,9 @@
   /**
    * Get additional metadata required for the {@link gobblin.metrics.event.EventSubmitter}.
    */
-  private Map<String, String> getEventSubmitterMetadata(String applicationName, ApplicationId applicationId) {
+  private Map<String, String> getEventSubmitterMetadata(String applicationName, String applicationId) {
     return new ImmutableMap.Builder<String, String>().put(GobblinYarnEventNames.YARN_APPLICATION_NAME, applicationName)
-        .put(GobblinYarnEventNames.YARN_APPLICATION_ID, applicationId.toString()).build();
+        .put(GobblinYarnEventNames.YARN_APPLICATION_ID, applicationId).build();
   }
 
   /**
@@ -276,10 +248,10 @@
   /**
    * Build the {@link YarnService} for the Application Master.
    */
-  private YarnService buildYarnService(Config config, String applicationName, ApplicationId applicationId,
-      FileSystem fs)
+  private YarnService buildYarnService(Config config, String applicationName, String applicationId,
+      YarnConfiguration yarnConfiguration, FileSystem fs)
       throws Exception {
-    return new YarnService(config, applicationName, applicationId, fs, this.eventBus);
+    return new YarnService(config, applicationName, applicationId, yarnConfiguration, fs, this.eventBus);
   }
 
   /**
