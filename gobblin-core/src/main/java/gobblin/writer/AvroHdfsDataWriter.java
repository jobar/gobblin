--- conflicted
+++ resolved
@@ -26,10 +26,7 @@
 import org.apache.hadoop.fs.FSDataOutputStream;
 import org.apache.hadoop.fs.Path;
 import org.apache.hadoop.fs.permission.FsPermission;
-<<<<<<< HEAD
-=======
 
->>>>>>> a23f54dc
 import org.slf4j.Logger;
 import org.slf4j.LoggerFactory;
 
@@ -67,7 +64,6 @@
       throws IOException {
     super(properties, fileName, numBranches, branchId);
 
-<<<<<<< HEAD
     CodecFactory codecFactory =
         WriterUtils.getCodecFactory(Optional.fromNullable(properties.getProp(ForkOperatorUtils
             .getPropertyNameForBranch(ConfigurationKeys.WRITER_CODEC_TYPE, numBranches, branchId))), Optional
@@ -83,43 +79,6 @@
         properties.getPropAsShort(ForkOperatorUtils.getPropertyNameForBranch(
             ConfigurationKeys.WRITER_FILE_REPLICATION_FACTOR, numBranches, branchId), this.fs
             .getDefaultReplication(new Path(fileName)));
-=======
-    CodecFactory codecFactory;
-
-    String codecType =
-        properties.getProp(ForkOperatorUtils.getPropertyNameForBranch(ConfigurationKeys.WRITER_CODEC_TYPE, numBranches,
-            branchId));
-
-    String deflateLevel =
-        properties.getProp(ForkOperatorUtils.getPropertyNameForBranch(ConfigurationKeys.WRITER_DEFLATE_LEVEL,
-            numBranches, branchId));
-
-    if (codecType == null) {
-      codecFactory = CodecFactory.deflateCodec(9);
-    } else if (codecType.equals(DataFileConstants.DEFLATE_CODEC) && deflateLevel != null) {
-      codecFactory = CodecFactory.deflateCodec(Integer.parseInt(deflateLevel));
-    } else {
-      codecFactory = CodecFactory.fromString(codecType);
-    }
-
-    int bufferSize =
-        Integer.parseInt(properties.getProp(
-            ForkOperatorUtils.getPropertyNameForBranch(ConfigurationKeys.WRITER_BUFFER_SIZE, numBranches, branchId),
-            ConfigurationKeys.DEFAULT_BUFFER_SIZE));
-
-    short replication =
-        properties.getPropAsShort(ForkOperatorUtils.getPropertyNameForBranch(
-            ConfigurationKeys.WRITER_FILE_REPLICATION_FACTOR, numBranches, branchId), this.fs
-            .getDefaultReplication(new Path(fileName)));
-
-    long blockSize =
-        properties.getPropAsLong(ForkOperatorUtils.getPropertyNameForBranch(ConfigurationKeys.WRITER_FILE_BLOCK_SIZE,
-            numBranches, branchId), this.fs.getDefaultBlockSize(new Path(fileName)));
-
-    FsPermission permissions =
-        new FsPermission(properties.getPropAsShort(ForkOperatorUtils.getPropertyNameForBranch(
-            ConfigurationKeys.WRITER_FILE_PERMISSIONS, numBranches, branchId), FsPermission.getDefault().toShort()));
->>>>>>> a23f54dc
 
     long blockSize =
         properties.getPropAsLong(ForkOperatorUtils.getPropertyNameForBranch(ConfigurationKeys.WRITER_FILE_BLOCK_SIZE,
