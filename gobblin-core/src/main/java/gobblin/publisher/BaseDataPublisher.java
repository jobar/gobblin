/* (c) 2014 LinkedIn Corp. All rights reserved.
 *
 * Licensed under the Apache License, Version 2.0 (the "License"); you may not use
 * this file except in compliance with the License. You may obtain a copy of the
 * License at  http://www.apache.org/licenses/LICENSE-2.0
 *
 * Unless required by applicable law or agreed to in writing, software distributed
 * under the License is distributed on an "AS IS" BASIS, WITHOUT WARRANTIES OR
 * CONDITIONS OF ANY KIND, either express or implied.
 */

package gobblin.publisher;

<<<<<<< HEAD
=======
import gobblin.configuration.ConfigurationKeys;

>>>>>>> c1ea48a8
import java.io.IOException;
import java.net.URI;
import java.util.Collection;
import java.util.List;
import java.util.Set;

import org.apache.hadoop.conf.Configuration;
import org.apache.hadoop.fs.FileStatus;
import org.apache.hadoop.fs.FileSystem;
import org.apache.hadoop.fs.Path;

import org.slf4j.Logger;
import org.slf4j.LoggerFactory;

import com.google.common.collect.Lists;
import com.google.common.collect.Sets;

import gobblin.configuration.State;
import gobblin.configuration.WorkUnitState;
import gobblin.util.ForkOperatorUtils;
<<<<<<< HEAD
import gobblin.configuration.ConfigurationKeys;
=======
import gobblin.util.WriterUtils;
>>>>>>> c1ea48a8


/**
 * A basic implementation of {@link DataPublisher} that publishes the data from the writer output directory to the final
 * output directory.
 *
 * <p>
 *
 * The final output directory is specified by {@link ConfigurationKeys#DATA_PUBLISHER_FINAL_DIR}. The output of each
 * writer is written to this directory. Each individual writer can also specify a path in the config key
 * {@link ConfigurationKeys#WRITER_FILE_PATH}. Then the final output data for a writer will be
 * {@link ConfigurationKeys#DATA_PUBLISHER_FINAL_DIR}/{@link ConfigurationKeys#WRITER_FILE_PATH}. If the
 * {@link ConfigurationKeys#WRITER_FILE_PATH} is not specified, a default one is assigned. The default path is
 * constructed in the {@link gobblin.source.workunit.Extract#getOutputFilePath()} method.
 */
public class BaseDataPublisher extends DataPublisher {

  private static final Logger LOG = LoggerFactory.getLogger(BaseDataPublisher.class);

  protected final List<FileSystem> fss = Lists.newArrayList();
  private int branches;

  public BaseDataPublisher(State state) {
    super(state);
  }

  @Override
  public void initialize() throws IOException {
    Configuration conf = new Configuration();

    // Add all job configuration properties so they are picked up by Hadoop
    for (String key : this.getState().getPropertyNames()) {
      conf.set(key, this.getState().getProp(key));
    }

    this.branches = this.getState().getPropAsInt(ConfigurationKeys.FORK_BRANCHES_KEY, 1);

    // Get a FileSystem instance for each branch
    URI uri;
    for (int i = 0; i < this.branches; i++) {
      uri =
          URI.create(this.getState().getProp(
              ForkOperatorUtils.getPropertyNameForBranch(ConfigurationKeys.WRITER_FILE_SYSTEM_URI, this.branches, i),
              ConfigurationKeys.LOCAL_FS_URI));
      this.fss.add(FileSystem.get(uri, conf));
    }
  }

  @Override
  public void close() throws IOException {
    // Nothing to do
  }

  @Override
<<<<<<< HEAD
  public void publishData(Collection<? extends WorkUnitState> states) throws IOException {

    // We need a Set to collect unique writer output paths as multiple tasks may belong to the same extract. Tasks that
    // belong to the same Extract will by default have the same output directory
    Set<Path> writerOutputPathsMoved = Sets.newHashSet();

    for (WorkUnitState workUnitState : states) {
      for (int i = 0; i < this.branches; i++) {

        String writerFilePathKey =
            ForkOperatorUtils.getPropertyNameForBranch(ConfigurationKeys.WRITER_FILE_PATH, this.branches, i);

        if (!workUnitState.contains(writerFilePathKey)) {
          // Skip this branch as it does not have data output
          continue;
        }

        // The directory where the workUnitState wrote its output data. It is a combination of WRITER_OUTPUT_DIR and
        // WRITER_FILE_PATH
        Path writerOutputDir =
            new Path(workUnitState.getProp(ForkOperatorUtils.getPropertyNameForBranch(
                ConfigurationKeys.WRITER_OUTPUT_DIR, this.branches, i)), workUnitState.getProp(writerFilePathKey));

        // The directory where the final output directory for this job will be placed. It is a combination of
        // DATA_PUBLISHER_FINAL_DIR and WRITER_FILE_PATH
        Path publisherOutputDir =
            new Path(workUnitState.getProp(ForkOperatorUtils.getPropertyNameForBranch(
                ConfigurationKeys.DATA_PUBLISHER_FINAL_DIR, this.branches, i)),
                workUnitState.getProp(writerFilePathKey));

        if (writerOutputPathsMoved.contains(writerOutputDir)) {
          // This writer output path has already been moved for another task of the same extract, so skip to the next one
          continue;
        }

        if (this.fss.get(i).exists(publisherOutputDir)) {

          // The final output directory already exists, check if the job is configured to replace it
          boolean replaceFinalOutputDir =
              this.getState().getPropAsBoolean(
                  ForkOperatorUtils.getPropertyNameForBranch(ConfigurationKeys.DATA_PUBLISHER_REPLACE_FINAL_DIR,
                      branches, i));

          // If the final output directory is not configured to be replaced, then append the new data to the existing
          // output folder
          if (!replaceFinalOutputDir) {

            boolean preserveFileName =
                workUnitState.getPropAsBoolean(ForkOperatorUtils.getPropertyNameForBranch(
                    ConfigurationKeys.SOURCE_FILEBASED_PRESERVE_FILE_NAME, branches, i), false);

            // Go through each file in writerOutputDir and move it into publisherOutputDir
            for (FileStatus status : this.fss.get(i).listStatus(writerOutputDir)) {

              // Preserve the file name if configured, use specified name otherwise
              Path finalOutputPath =
                  preserveFileName ? new Path(publisherOutputDir, workUnitState.getProp(ForkOperatorUtils
                      .getPropertyNameForBranch(ConfigurationKeys.DATA_PUBLISHER_FINAL_NAME, branches, i))) : new Path(
                      publisherOutputDir, status.getPath().getName());

              if (this.fss.get(i).rename(status.getPath(), finalOutputPath)) {
                LOG.info(String.format("Moved %s to %s", status.getPath(), finalOutputPath));
=======
  public void publishData(Collection<? extends WorkUnitState> states)
      throws IOException {

    // We need this to collect unique writer output paths as multiple tasks may
    // belong to the same extract and write to the same output directory
    Set<Path> writerOutputPathMoved = Sets.newHashSet();

    for (WorkUnitState workUnitState : states) {
      int numBranches = workUnitState.getPropAsInt(ConfigurationKeys.FORK_BRANCHES_KEY, 1);
      for (int branchId = 0; branchId < numBranches; branchId++) {

        Path writerOutput = WriterUtils.getWriterOutputDir(workUnitState, numBranches, branchId);

        Path publisherOutput = WriterUtils.getDataPublisherFinalDir(workUnitState, numBranches, branchId);

        if (writerOutputPathMoved.contains(writerOutput)) {
          // This writer output path has already been moved for another task of the same extract
          continue;
        }

        // Create the parent directory of the final output directory if it does not exist
        if (!this.fss.get(branchId).exists(publisherOutput.getParent())) {
          this.fss.get(branchId).mkdirs(publisherOutput.getParent());
        }

        if (this.fss.get(branchId).exists(publisherOutput)) {
          // The final output directory already exists, check if configured to replace it.
          boolean replaceFinalOutputDir = this.getState().getPropAsBoolean(ForkOperatorUtils
                  .getPropertyNameForBranch(ConfigurationKeys.DATA_PUBLISHER_REPLACE_FINAL_DIR, numBranches, branchId));
          if (!replaceFinalOutputDir) {
            // The final output directory is not configured to be replaced,
            // add the output files to the existing final output directory.
            // TODO: revisit this part when a use case arises
            boolean preserveFileName = workUnitState.getPropAsBoolean(ForkOperatorUtils
                    .getPropertyNameForBranch(ConfigurationKeys.SOURCE_FILEBASED_PRESERVE_FILE_NAME, numBranches, branchId),
                false);
            for (FileStatus status : this.fss.get(branchId).listStatus(writerOutput)) {
              // Preserve the file name if configured, use specified name otherwise.
              Path outputPath = preserveFileName ? new Path(publisherOutput, workUnitState.getProp(
                  ForkOperatorUtils.getPropertyNameForBranch(ConfigurationKeys.DATA_PUBLISHER_FINAL_NAME, numBranches, branchId)))
                  : new Path(publisherOutput, status.getPath().getName());
              if (this.fss.get(branchId).rename(status.getPath(), outputPath)) {
                LOG.info(String.format("Moved %s to %s", status.getPath(), outputPath));
>>>>>>> c1ea48a8
              } else {
                throw new IOException("Failed to move file from " + status.getPath() + " to " + finalOutputPath);
              }
            }

            writerOutputPathsMoved.add(writerOutputDir);
            continue;
          }

<<<<<<< HEAD
          // Delete the final output directory if it is configured to be replaced
          this.fss.get(i).delete(publisherOutputDir, true);
        } else {
          // Create the parent directory of the final output directory if it does not exist
          this.fss.get(i).mkdirs(publisherOutputDir.getParent());
        }

        if (this.fss.get(i).exists(writerOutputDir)) {
          if (this.fss.get(i).rename(writerOutputDir, publisherOutputDir)) {
            LOG.info(String.format("Moved %s to %s", writerOutputDir, publisherOutputDir));
            writerOutputPathsMoved.add(writerOutputDir);
=======
          // Delete the final output directory if configured to be replaced
          this.fss.get(branchId).delete(publisherOutput, true);
        }

        if (this.fss.get(branchId).exists(writerOutput)) {
          if (this.fss.get(branchId).rename(writerOutput, publisherOutput)) {
            LOG.info(String.format("Moved %s to %s", writerOutput, publisherOutput));
            writerOutputPathMoved.add(writerOutput);
>>>>>>> c1ea48a8
          } else {
            throw new IOException("Failed to move from " + writerOutputDir + " to " + publisherOutputDir);
          }
        } else {
          LOG.warn("WorkUnit " + workUnitState.getId() + " produced no data");
        }
      }

      // Upon successfully committing the data to the final output directory, set states
      // of successful tasks to COMMITTED. leaving states of unsuccessful ones unchanged.
      // This makes sense to the COMMIT_ON_PARTIAL_SUCCESS policy.
      workUnitState.setWorkingState(WorkUnitState.WorkingState.COMMITTED);
    }
  }

  @Override
  public void publishMetadata(Collection<? extends WorkUnitState> states) throws IOException {
    // Nothing to do
  }
}<|MERGE_RESOLUTION|>--- conflicted
+++ resolved
@@ -11,11 +11,6 @@
 
 package gobblin.publisher;
 
-<<<<<<< HEAD
-=======
-import gobblin.configuration.ConfigurationKeys;
-
->>>>>>> c1ea48a8
 import java.io.IOException;
 import java.net.URI;
 import java.util.Collection;
@@ -35,12 +30,9 @@
 
 import gobblin.configuration.State;
 import gobblin.configuration.WorkUnitState;
+import gobblin.configuration.ConfigurationKeys;
 import gobblin.util.ForkOperatorUtils;
-<<<<<<< HEAD
-import gobblin.configuration.ConfigurationKeys;
-=======
 import gobblin.util.WriterUtils;
->>>>>>> c1ea48a8
 
 
 /**
@@ -61,7 +53,7 @@
   private static final Logger LOG = LoggerFactory.getLogger(BaseDataPublisher.class);
 
   protected final List<FileSystem> fss = Lists.newArrayList();
-  private int branches;
+  private int numBranches;
 
   public BaseDataPublisher(State state) {
     super(state);
@@ -76,14 +68,14 @@
       conf.set(key, this.getState().getProp(key));
     }
 
-    this.branches = this.getState().getPropAsInt(ConfigurationKeys.FORK_BRANCHES_KEY, 1);
+    this.numBranches = this.getState().getPropAsInt(ConfigurationKeys.FORK_BRANCHES_KEY, 1);
 
     // Get a FileSystem instance for each branch
     URI uri;
-    for (int i = 0; i < this.branches; i++) {
+    for (int i = 0; i < this.numBranches; i++) {
       uri =
           URI.create(this.getState().getProp(
-              ForkOperatorUtils.getPropertyNameForBranch(ConfigurationKeys.WRITER_FILE_SYSTEM_URI, this.branches, i),
+              ForkOperatorUtils.getPropertyNameForBranch(ConfigurationKeys.WRITER_FILE_SYSTEM_URI, this.numBranches, i),
               ConfigurationKeys.LOCAL_FS_URI));
       this.fss.add(FileSystem.get(uri, conf));
     }
@@ -95,7 +87,6 @@
   }
 
   @Override
-<<<<<<< HEAD
   public void publishData(Collection<? extends WorkUnitState> states) throws IOException {
 
     // We need a Set to collect unique writer output paths as multiple tasks may belong to the same extract. Tasks that
@@ -103,10 +94,10 @@
     Set<Path> writerOutputPathsMoved = Sets.newHashSet();
 
     for (WorkUnitState workUnitState : states) {
-      for (int i = 0; i < this.branches; i++) {
+      for (int i = 0; i < this.numBranches; i++) {
 
         String writerFilePathKey =
-            ForkOperatorUtils.getPropertyNameForBranch(ConfigurationKeys.WRITER_FILE_PATH, this.branches, i);
+            ForkOperatorUtils.getPropertyNameForBranch(ConfigurationKeys.WRITER_FILE_PATH, this.numBranches, i);
 
         if (!workUnitState.contains(writerFilePathKey)) {
           // Skip this branch as it does not have data output
@@ -115,16 +106,12 @@
 
         // The directory where the workUnitState wrote its output data. It is a combination of WRITER_OUTPUT_DIR and
         // WRITER_FILE_PATH
-        Path writerOutputDir =
-            new Path(workUnitState.getProp(ForkOperatorUtils.getPropertyNameForBranch(
-                ConfigurationKeys.WRITER_OUTPUT_DIR, this.branches, i)), workUnitState.getProp(writerFilePathKey));
+        Path writerOutputDir = WriterUtils.getWriterOutputDir(workUnitState, this.numBranches, i);
+
 
         // The directory where the final output directory for this job will be placed. It is a combination of
         // DATA_PUBLISHER_FINAL_DIR and WRITER_FILE_PATH
-        Path publisherOutputDir =
-            new Path(workUnitState.getProp(ForkOperatorUtils.getPropertyNameForBranch(
-                ConfigurationKeys.DATA_PUBLISHER_FINAL_DIR, this.branches, i)),
-                workUnitState.getProp(writerFilePathKey));
+        Path publisherOutputDir = WriterUtils.getDataPublisherFinalDir(workUnitState, this.numBranches, i);
 
         if (writerOutputPathsMoved.contains(writerOutputDir)) {
           // This writer output path has already been moved for another task of the same extract, so skip to the next one
@@ -137,7 +124,7 @@
           boolean replaceFinalOutputDir =
               this.getState().getPropAsBoolean(
                   ForkOperatorUtils.getPropertyNameForBranch(ConfigurationKeys.DATA_PUBLISHER_REPLACE_FINAL_DIR,
-                      branches, i));
+                      this.numBranches, i));
 
           // If the final output directory is not configured to be replaced, then append the new data to the existing
           // output folder
@@ -145,7 +132,7 @@
 
             boolean preserveFileName =
                 workUnitState.getPropAsBoolean(ForkOperatorUtils.getPropertyNameForBranch(
-                    ConfigurationKeys.SOURCE_FILEBASED_PRESERVE_FILE_NAME, branches, i), false);
+                    ConfigurationKeys.SOURCE_FILEBASED_PRESERVE_FILE_NAME, this.numBranches, i), false);
 
             // Go through each file in writerOutputDir and move it into publisherOutputDir
             for (FileStatus status : this.fss.get(i).listStatus(writerOutputDir)) {
@@ -153,56 +140,11 @@
               // Preserve the file name if configured, use specified name otherwise
               Path finalOutputPath =
                   preserveFileName ? new Path(publisherOutputDir, workUnitState.getProp(ForkOperatorUtils
-                      .getPropertyNameForBranch(ConfigurationKeys.DATA_PUBLISHER_FINAL_NAME, branches, i))) : new Path(
+                      .getPropertyNameForBranch(ConfigurationKeys.DATA_PUBLISHER_FINAL_NAME, this.numBranches, i))) : new Path(
                       publisherOutputDir, status.getPath().getName());
 
               if (this.fss.get(i).rename(status.getPath(), finalOutputPath)) {
                 LOG.info(String.format("Moved %s to %s", status.getPath(), finalOutputPath));
-=======
-  public void publishData(Collection<? extends WorkUnitState> states)
-      throws IOException {
-
-    // We need this to collect unique writer output paths as multiple tasks may
-    // belong to the same extract and write to the same output directory
-    Set<Path> writerOutputPathMoved = Sets.newHashSet();
-
-    for (WorkUnitState workUnitState : states) {
-      int numBranches = workUnitState.getPropAsInt(ConfigurationKeys.FORK_BRANCHES_KEY, 1);
-      for (int branchId = 0; branchId < numBranches; branchId++) {
-
-        Path writerOutput = WriterUtils.getWriterOutputDir(workUnitState, numBranches, branchId);
-
-        Path publisherOutput = WriterUtils.getDataPublisherFinalDir(workUnitState, numBranches, branchId);
-
-        if (writerOutputPathMoved.contains(writerOutput)) {
-          // This writer output path has already been moved for another task of the same extract
-          continue;
-        }
-
-        // Create the parent directory of the final output directory if it does not exist
-        if (!this.fss.get(branchId).exists(publisherOutput.getParent())) {
-          this.fss.get(branchId).mkdirs(publisherOutput.getParent());
-        }
-
-        if (this.fss.get(branchId).exists(publisherOutput)) {
-          // The final output directory already exists, check if configured to replace it.
-          boolean replaceFinalOutputDir = this.getState().getPropAsBoolean(ForkOperatorUtils
-                  .getPropertyNameForBranch(ConfigurationKeys.DATA_PUBLISHER_REPLACE_FINAL_DIR, numBranches, branchId));
-          if (!replaceFinalOutputDir) {
-            // The final output directory is not configured to be replaced,
-            // add the output files to the existing final output directory.
-            // TODO: revisit this part when a use case arises
-            boolean preserveFileName = workUnitState.getPropAsBoolean(ForkOperatorUtils
-                    .getPropertyNameForBranch(ConfigurationKeys.SOURCE_FILEBASED_PRESERVE_FILE_NAME, numBranches, branchId),
-                false);
-            for (FileStatus status : this.fss.get(branchId).listStatus(writerOutput)) {
-              // Preserve the file name if configured, use specified name otherwise.
-              Path outputPath = preserveFileName ? new Path(publisherOutput, workUnitState.getProp(
-                  ForkOperatorUtils.getPropertyNameForBranch(ConfigurationKeys.DATA_PUBLISHER_FINAL_NAME, numBranches, branchId)))
-                  : new Path(publisherOutput, status.getPath().getName());
-              if (this.fss.get(branchId).rename(status.getPath(), outputPath)) {
-                LOG.info(String.format("Moved %s to %s", status.getPath(), outputPath));
->>>>>>> c1ea48a8
               } else {
                 throw new IOException("Failed to move file from " + status.getPath() + " to " + finalOutputPath);
               }
@@ -211,8 +153,6 @@
             writerOutputPathsMoved.add(writerOutputDir);
             continue;
           }
-
-<<<<<<< HEAD
           // Delete the final output directory if it is configured to be replaced
           this.fss.get(i).delete(publisherOutputDir, true);
         } else {
@@ -224,16 +164,6 @@
           if (this.fss.get(i).rename(writerOutputDir, publisherOutputDir)) {
             LOG.info(String.format("Moved %s to %s", writerOutputDir, publisherOutputDir));
             writerOutputPathsMoved.add(writerOutputDir);
-=======
-          // Delete the final output directory if configured to be replaced
-          this.fss.get(branchId).delete(publisherOutput, true);
-        }
-
-        if (this.fss.get(branchId).exists(writerOutput)) {
-          if (this.fss.get(branchId).rename(writerOutput, publisherOutput)) {
-            LOG.info(String.format("Moved %s to %s", writerOutput, publisherOutput));
-            writerOutputPathMoved.add(writerOutput);
->>>>>>> c1ea48a8
           } else {
             throw new IOException("Failed to move from " + writerOutputDir + " to " + publisherOutputDir);
           }
