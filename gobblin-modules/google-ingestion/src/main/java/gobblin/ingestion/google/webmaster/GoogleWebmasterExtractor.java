/*
 * Licensed to the Apache Software Foundation (ASF) under one or more
 * contributor license agreements.  See the NOTICE file distributed with
 * this work for additional information regarding copyright ownership.
 * The ASF licenses this file to You under the Apache License, Version 2.0
 * (the "License"); you may not use this file except in compliance with
 * the License.  You may obtain a copy of the License at
 *
 *    http://www.apache.org/licenses/LICENSE-2.0
 *
 * Unless required by applicable law or agreed to in writing, software
 * distributed under the License is distributed on an "AS IS" BASIS,
 * WITHOUT WARRANTIES OR CONDITIONS OF ANY KIND, either express or implied.
 * See the License for the specific language governing permissions and
 * limitations under the License.
 */

package gobblin.ingestion.google.webmaster;

import java.io.IOException;
import java.util.ArrayDeque;
import java.util.ArrayList;
import java.util.HashMap;
import java.util.List;
import java.util.Map;
import java.util.Queue;

import org.joda.time.DateTime;
import org.joda.time.format.DateTimeFormat;
import org.joda.time.format.DateTimeFormatter;

import com.google.api.services.webmasters.model.ApiDimensionFilter;
import com.google.common.base.Splitter;

import avro.shaded.com.google.common.collect.Iterables;
import lombok.extern.slf4j.Slf4j;

import gobblin.configuration.ConfigurationKeys;
import gobblin.configuration.WorkUnitState;
import gobblin.source.extractor.DataRecordException;
import gobblin.source.extractor.Extractor;
import gobblin.source.extractor.extract.LongWatermark;


@Slf4j
public class GoogleWebmasterExtractor implements Extractor<String, String[]> {

  private final static Splitter splitter = Splitter.on(",").omitEmptyStrings().trimResults();
  private final String _schema;
  private final WorkUnitState _wuState;
  private final int _size;
  public final static DateTimeFormatter dateFormatter = DateTimeFormat.forPattern("yyyy-MM-dd");
  private final static DateTimeFormatter watermarkFormatter = DateTimeFormat.forPattern("yyyyMMddHHmmss");
  private Queue<GoogleWebmasterExtractorIterator> _iterators = new ArrayDeque<>();
  /**
   * Each element keeps a mapping from API response order to output schema order.
   * The array index matches the order of API response.
   * The array values matches the order of output schema.
   */
  private Queue<int[]> _positionMaps = new ArrayDeque<>();

  private final DateTime _startDate;
  private final long _expectedHighWaterMark;
  private final DateTime _expectedHighWaterMarkDate;
  private boolean _successful = false;

  public GoogleWebmasterExtractor(WorkUnitState wuState, long lowWatermark, long expectedHighWaterMark,
      Map<String, Integer> columnPositionMap, List<GoogleWebmasterFilter.Dimension> requestedDimensions,
      List<GoogleWebmasterDataFetcher.Metric> requestedMetrics)
      throws IOException {
    this(wuState, lowWatermark, expectedHighWaterMark, columnPositionMap, requestedDimensions, requestedMetrics,
        new GoogleWebmasterDataFetcherImpl(wuState));
  }

  /**
   * For test only
   */
  GoogleWebmasterExtractor(WorkUnitState wuState, long lowWatermark, long expectedHighWaterMark,
      Map<String, Integer> columnPositionMap, List<GoogleWebmasterFilter.Dimension> requestedDimensions,
      List<GoogleWebmasterDataFetcher.Metric> requestedMetrics, GoogleWebmasterDataFetcher dataFetcher) {
    _startDate = watermarkFormatter.parseDateTime(Long.toString(lowWatermark));
    _expectedHighWaterMark = expectedHighWaterMark;
    _expectedHighWaterMarkDate = watermarkFormatter.parseDateTime(Long.toString(expectedHighWaterMark));

    _schema = wuState.getWorkunit().getProp(ConfigurationKeys.SOURCE_SCHEMA);
    _size = columnPositionMap.size();
    _wuState = wuState;

    Iterable<Map<GoogleWebmasterFilter.Dimension, ApiDimensionFilter>> filterGroups = getFilterGroups(wuState);

    for (Map<GoogleWebmasterFilter.Dimension, ApiDimensionFilter> filters : filterGroups) {
      List<GoogleWebmasterFilter.Dimension> actualDimensionRequests = new ArrayList<>(requestedDimensions);
      //Need to remove the dimension from actualDimensionRequests if the filter for that dimension is ALL/Aggregated
      for (Map.Entry<GoogleWebmasterFilter.Dimension, ApiDimensionFilter> filter : filters.entrySet()) {
        if (filter.getValue() == null) {
          actualDimensionRequests.remove(filter.getKey());
        }
      }
      GoogleWebmasterExtractorIterator iterator =
          new GoogleWebmasterExtractorIterator(dataFetcher, dateFormatter.print(_startDate),
              dateFormatter.print(_expectedHighWaterMarkDate), actualDimensionRequests, requestedMetrics, filters,
              wuState);
      //positionMapping is to address the problems that requested dimensions/metrics order might be different from the column order in source.schema
      int[] positionMapping = new int[actualDimensionRequests.size() + requestedMetrics.size()];
      int i = 0;
      for (; i < actualDimensionRequests.size(); ++i) {
        positionMapping[i] = columnPositionMap.get(actualDimensionRequests.get(i).toString());
      }
      for (GoogleWebmasterDataFetcher.Metric requestedMetric : requestedMetrics) {
        positionMapping[i++] = columnPositionMap.get(requestedMetric.toString());
      }
      _iterators.add(iterator);
      _positionMaps.add(positionMapping);
    }
  }

  /**
   * Currently, the filter group is just one filter at a time, there is no cross-dimension filters combination.
   * TODO: May need to implement this feature in the future based on use cases.
   */
  private Iterable<Map<GoogleWebmasterFilter.Dimension, ApiDimensionFilter>> getFilterGroups(WorkUnitState wuState) {
    List<Map<GoogleWebmasterFilter.Dimension, ApiDimensionFilter>> filters = new ArrayList<>();
    for (String filter : splitter.split(wuState.getProp(GoogleWebMasterSource.KEY_REQUEST_FILTERS))) {
      String[] parts = Iterables.toArray(Splitter.on(".").split(filter), String.class);
      String dimString = parts[0].toUpperCase();
      String valueString = parts[1].toUpperCase();

      GoogleWebmasterFilter.Dimension dimension = GoogleWebmasterFilter.Dimension.valueOf(dimString);
      Map<GoogleWebmasterFilter.Dimension, ApiDimensionFilter> map = new HashMap<>();

      if (dimension == GoogleWebmasterFilter.Dimension.COUNTRY) {
        map.put(GoogleWebmasterFilter.Dimension.COUNTRY, GoogleWebmasterFilter.countryEqFilter(valueString));
      } else {
        throw new UnsupportedOperationException("Only country filter is supported for now");
      }
      filters.add(map);
    }
    return filters;
  }

  @Override
  public String getSchema()
      throws IOException {
    return this._schema;
  }

  @Override
  public String[] readRecord(@Deprecated String[] reuse)
      throws DataRecordException, IOException {
    while (!_iterators.isEmpty()) {
      GoogleWebmasterExtractorIterator iterator = _iterators.peek();
      int[] positionMap = _positionMaps.peek();
      if (iterator.hasNext()) {
        String[] apiResponse = iterator.next();
        String[] record = new String[_size];
        for (int i = 0; i < positionMap.length; ++i) {
          record[positionMap[i]] = apiResponse[i];
        }
        //unfilled elements should be nullable.
        return record;
      }
      _iterators.remove();
      _positionMaps.remove();
    }

    _successful = true;
    return null;
  }

  @Override
  public long getExpectedRecordCount() {
    if (_successful) {
      //Any positive number will be okay.
      //Need to add this because of this commit:
      //76ae45a by ibuenros on 12/20/16 at 11:34AM Query based source will reset to low watermark if previous run did not process any data for that table.
      return 1;
    }
    return 0;
  }

  @Override
  public long getHighWatermark() {
    throw new UnsupportedOperationException("This method has been deprecated!");
  }

  @Override
  public void close()
      throws IOException {
    if (_successful) {
      log.info(String.format("Successfully finished fetching data from Google Search Console from %s to %s.",
          dateFormatter.print(_startDate), dateFormatter.print(_expectedHighWaterMarkDate)));
      _wuState.setActualHighWatermark(new LongWatermark(_expectedHighWaterMark));
    } else {
<<<<<<< HEAD
      log.error(String.format("Had problems fetching all data from Google Search Console from %s to %s.",
          dateFormatter.print(_startDate), dateFormatter.print(_endDate)));
=======
      log.error(String.format("Had problems fetching data from Google Search Console from %s to %s.",
          dateFormatter.print(_startDate), dateFormatter.print(_expectedHighWaterMarkDate)));
>>>>>>> e0667aa6
    }
  }

  /**
   * For test only
   */
  Queue<GoogleWebmasterExtractorIterator> getIterators() {
    return _iterators;
  }

  /**
   * For test only
   */
  Queue<int[]> getPositionMaps() {
    return _positionMaps;
  }
}<|MERGE_RESOLUTION|>--- conflicted
+++ resolved
@@ -191,13 +191,8 @@
           dateFormatter.print(_startDate), dateFormatter.print(_expectedHighWaterMarkDate)));
       _wuState.setActualHighWatermark(new LongWatermark(_expectedHighWaterMark));
     } else {
-<<<<<<< HEAD
-      log.error(String.format("Had problems fetching all data from Google Search Console from %s to %s.",
-          dateFormatter.print(_startDate), dateFormatter.print(_endDate)));
-=======
       log.error(String.format("Had problems fetching data from Google Search Console from %s to %s.",
           dateFormatter.print(_startDate), dateFormatter.print(_expectedHighWaterMarkDate)));
->>>>>>> e0667aa6
     }
   }
 
