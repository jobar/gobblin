package com.linkedin.uif.configuration;

import java.io.DataInput;
import java.io.DataOutput;
import java.io.IOException;

import com.linkedin.uif.source.workunit.ImmutableWorkUnit;
import com.linkedin.uif.source.workunit.WorkUnit;

/**
 *
 * @author kgoodhop
 *
 */
public class WorkUnitState extends State
{
  public enum WorkingState
  {
    PENDING, WORKING, FAILED, COMMITTED, ABORTED
  }

  private WorkUnit workunit;

    // Necessary for serialization/deserialization
  public WorkUnitState() {
<<<<<<< HEAD
      this.workunit = new WorkUnit();
=======
    this.workunit = new WorkUnit(null, null);
>>>>>>> fce0f0f8
  }

  public WorkUnitState(WorkUnit workUnit) {
      this.workunit = workUnit;
  }

  public WorkUnit getWorkunit()
  {
    return new ImmutableWorkUnit(workunit);
  }

  public WorkingState getWorkingState()
  {
    return WorkingState.valueOf(getProp(ConfigurationKeys.WORK_UNIT_WORKING_STATE_KEY, WorkingState.PENDING.toString()));
  }

  public void setWorkingState(WorkingState state)
  {
    setProp(ConfigurationKeys.WORK_UNIT_WORKING_STATE_KEY, state.toString());
  }

  public long getHighWaterMark()
  {
    return workunit.getHighWaterMark();
  }

  public long getLowWaterMark()
  {
    return workunit.getLowWaterMark();
  }

  @Override
  public void readFields(DataInput in) throws IOException
  {
    workunit.readFields(in);
    super.readFields(in);
  }

  @Override
  public void write(DataOutput out) throws IOException
  {
    workunit.write(out);
    super.write(out);
  }

}<|MERGE_RESOLUTION|>--- conflicted
+++ resolved
@@ -23,11 +23,7 @@
 
     // Necessary for serialization/deserialization
   public WorkUnitState() {
-<<<<<<< HEAD
-      this.workunit = new WorkUnit();
-=======
     this.workunit = new WorkUnit(null, null);
->>>>>>> fce0f0f8
   }
 
   public WorkUnitState(WorkUnit workUnit) {
