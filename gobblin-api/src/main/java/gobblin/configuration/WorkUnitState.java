/* (c) 2014 LinkedIn Corp. All rights reserved.
 *
 * Licensed under the Apache License, Version 2.0 (the "License"); you may not use
 * this file except in compliance with the License. You may obtain a copy of the
 * License at  http://www.apache.org/licenses/LICENSE-2.0
 *
 * Unless required by applicable law or agreed to in writing, software distributed
 * under the License is distributed on an "AS IS" BASIS, WITHOUT WARRANTIES OR
 * CONDITIONS OF ANY KIND, either express or implied.
 */

package gobblin.configuration;

import java.io.DataInput;
import java.io.DataOutput;
import java.io.IOException;
import java.util.Set;

import com.google.common.collect.Sets;
import com.google.gson.JsonElement;
import com.google.gson.JsonParser;

import gobblin.source.extractor.Watermark;
import gobblin.source.workunit.Extract;
import gobblin.source.workunit.ImmutableWorkUnit;
import gobblin.source.workunit.WorkUnit;


/**
 * This class encapsulates a {@link WorkUnit} instance and additionally holds all the
 * task runtime state of that {@link WorkUnit}.
 *
 * <p>
 *   Properties set in the encapsulated {@link WorkUnit} can be overridden at runtime,
 *   with the original values available through the {@link #getWorkunit()} method.
 *   Getters will return values set at task runtime if available, or the corresponding
 *   values from encapsulated {@link WorkUnit} if they are not set at task runtime.
 * </p>
 *
 * @author kgoodhop
 */
public class WorkUnitState extends State {

  private Watermark actualHighWatermark;

<<<<<<< HEAD
=======
  private static final JsonParser JSON_PARSER = new JsonParser();

>>>>>>> 1c62f605
  /**
   * Runtime state of the {@link WorkUnit}.
   *
   * <p>
   *   The final state indicating successfully completed work is COMMITTED.
   *   SUCCESSFUL only implies a task has finished, but doesn't imply the work
   *   has been committed.
   * </p>
   */
  public enum WorkingState {
    PENDING,
    RUNNING,
    SUCCESSFUL,
    COMMITTED,
    FAILED,
    CANCELLED
  }

  private WorkUnit workunit;

  /**
   * Default constructor used for deserialization.
   */
  public WorkUnitState() {
    this.workunit = new WorkUnit(null, null);
  }

  /**
   * Constructor.
   *
   * @param workUnit a {@link WorkUnit} instance based on which a {@link WorkUnitState} instance is constructed
   */
  public WorkUnitState(WorkUnit workUnit) {
    this.workunit = workUnit;
  }

  /**
   * Get an {@link ImmutableWorkUnit} that wraps the internal {@link WorkUnit}.
   *
   * @return an {@link ImmutableWorkUnit} that wraps the internal {@link WorkUnit}
   */
  public WorkUnit getWorkunit() {
    return new ImmutableWorkUnit(workunit);
  }

  /**
   * Get the current runtime state of the {@link WorkUnit}.
   *
   * @return {@link WorkingState} of the {@link WorkUnit}
   */
  public WorkingState getWorkingState() {
    return WorkingState
        .valueOf(getProp(ConfigurationKeys.WORK_UNIT_WORKING_STATE_KEY, WorkingState.PENDING.toString()));
  }

  /**
   * Set the current runtime state of the {@link WorkUnit}.
   *
   * @param state {@link WorkingState} of the {@link WorkUnit}
   */
  public void setWorkingState(WorkingState state) {
    setProp(ConfigurationKeys.WORK_UNIT_WORKING_STATE_KEY, state.toString());
  }

  /**
   * Get the actual high {@link Watermark} as a {@link JsonElement}.
   *
   * @return a JSON string representing the actual high {@link Watermark}.
   */
<<<<<<< HEAD
  public String getActualHighWatermark() {
    return getProp(ConfigurationKeys.WORK_UNIT_STATE_ACTUAL_HIGH_WATER_MARK_KEY);
=======
  public JsonElement getActualHighWatermark() {
    return JSON_PARSER.parse(getProp(ConfigurationKeys.WORK_UNIT_STATE_ACTUAL_HIGH_WATER_MARK_KEY));
>>>>>>> 1c62f605
  }

  /**
   * This method should set the actual, runtime high {@link Watermark} for this {@link WorkUnitState}. A high
   * {@link Watermark} indicates that all data for the source has been pulled up to a specific point.
   *
   * <p>
   *  This method should be called inside the {@link gobblin.source.extractor.Extractor} class, during the initialization
   *  of the class, before any calls to {@link gobblin.source.extractor.Extractor#readRecord(Object)} are executed. This
   *  method keeps a local point to the given {@link Watermark} and expects the following invariant to always be upheld.
   *  The invariant for this {@link Watermark} is that it should cover all records up to and including the most recent
   *  record returned by {@link gobblin.source.extractor.Extractor#readRecord(Object)}.
   * </p>

   * <p>
   *  The {@link Watermark} set in this method may be polled by the framework multiple times, in order to track the
   *  progress of how the {@link Watermark} changes. This is important for reporting percent completion of a
   *  {@link gobblin.source.workunit.WorkUnit}.
   * </p>
   *
   * TODO - Once we are ready to make a backwards incompatible change to the {@link gobblin.source.extractor.Extractor}
   * interface, this method should become part of the {@link gobblin.source.extractor.Extractor} interface. For example,
   * a method such as getCurrentHighWatermark() should be added.
   */
  public void setActualHighWatermark(Watermark watermark) {
    this.actualHighWatermark = watermark;

    /**
     * TODO
     *
     * Hack until a state-store migration can be done. The watermark is converted to a {@link String} and then stored
     * internally in via a configuration key. Once a state-store migration can be done, the {@link Watermark} can be
     * stored as Binary JSON.
     */
    setProp(ConfigurationKeys.WORK_UNIT_STATE_ACTUAL_HIGH_WATER_MARK_KEY, this.actualHighWatermark.toJson().toString());
  }

  /**
   * Get the high watermark as set in {@link gobblin.source.extractor.Extractor}.
   *
   * @return high watermark
   * @deprectated use {@link #getActualHighWatermark}.
   */
  @Deprecated
  public long getHighWaterMark() {
    return getPropAsLong(ConfigurationKeys.WORK_UNIT_STATE_RUNTIME_HIGH_WATER_MARK,
        ConfigurationKeys.DEFAULT_WATERMARK_VALUE);
  }

  /**
   * Set the high watermark.
   *
   * @param value high watermark
   * @deprecated use {@link #setActualHighWatermark(Watermark)}.
   */
  @Deprecated
  public void setHighWaterMark(long value) {
    setProp(ConfigurationKeys.WORK_UNIT_STATE_RUNTIME_HIGH_WATER_MARK, value);
  }

  @Override
  protected String getProperty(String key) {
    String propStr = super.getProperty(key);
    if (propStr != null) {
      return propStr;
    } else {
      return workunit.getProperty(key);
    }
  }

  @Override
  protected String getProperty(String key, String def) {
    String propStr = super.getProperty(key);
    if (propStr != null) {
      return propStr;
    } else {
      return workunit.getProperty(key, def);
    }
  }

  @Override
  public Set<String> getPropertyNames() {
    Set<String> set = Sets.newHashSet(super.getPropertyNames());
    set.addAll(workunit.getPropertyNames());
    return set;
  }

  @Override
  public boolean contains(String key) {
    return super.contains(key) || workunit.contains(key);
  }

  /**
   * Get the {@link gobblin.source.workunit.Extract} associated with the {@link WorkUnit}.
   *
   * @return {@link gobblin.source.workunit.Extract} associated with the {@link WorkUnit}
   */
  public Extract getExtract() {
    Extract curExtract = new Extract(workunit.getExtract());
    curExtract.addAll(this);
    return curExtract;
  }

  /**
   * Get properties set in the previous run for the same table as the {@link WorkUnit}.
   *
   * @return properties as a {@link State} object
   */
  public State getPreviousTableState() {
    return getExtract().getPreviousTableState();
  }

  @Override
  public void readFields(DataInput in) throws IOException {
    this.workunit.readFields(in);
    super.readFields(in);
  }

  @Override
  public void write(DataOutput out) throws IOException {
    this.workunit.write(out);
    super.write(out);
  }

  @Override
  public String toString() {
    return super.toString() + "\nWorkUnit: " + getWorkunit().toString() + "\nExtract: " + getExtract().toString();
  }
}<|MERGE_RESOLUTION|>--- conflicted
+++ resolved
@@ -43,11 +43,8 @@
 
   private Watermark actualHighWatermark;
 
-<<<<<<< HEAD
-=======
   private static final JsonParser JSON_PARSER = new JsonParser();
 
->>>>>>> 1c62f605
   /**
    * Runtime state of the {@link WorkUnit}.
    *
@@ -58,12 +55,7 @@
    * </p>
    */
   public enum WorkingState {
-    PENDING,
-    RUNNING,
-    SUCCESSFUL,
-    COMMITTED,
-    FAILED,
-    CANCELLED
+    PENDING, RUNNING, SUCCESSFUL, COMMITTED, FAILED, CANCELLED
   }
 
   private WorkUnit workunit;
@@ -115,15 +107,10 @@
   /**
    * Get the actual high {@link Watermark} as a {@link JsonElement}.
    *
-   * @return a JSON string representing the actual high {@link Watermark}.
-   */
-<<<<<<< HEAD
-  public String getActualHighWatermark() {
-    return getProp(ConfigurationKeys.WORK_UNIT_STATE_ACTUAL_HIGH_WATER_MARK_KEY);
-=======
+   * @return a {@link JsonElement} representing the actual high {@link Watermark}.
+   */
   public JsonElement getActualHighWatermark() {
     return JSON_PARSER.parse(getProp(ConfigurationKeys.WORK_UNIT_STATE_ACTUAL_HIGH_WATER_MARK_KEY));
->>>>>>> 1c62f605
   }
 
   /**
@@ -137,7 +124,6 @@
    *  The invariant for this {@link Watermark} is that it should cover all records up to and including the most recent
    *  record returned by {@link gobblin.source.extractor.Extractor#readRecord(Object)}.
    * </p>
-
    * <p>
    *  The {@link Watermark} set in this method may be polled by the framework multiple times, in order to track the
    *  progress of how the {@link Watermark} changes. This is important for reporting percent completion of a
@@ -237,13 +223,15 @@
   }
 
   @Override
-  public void readFields(DataInput in) throws IOException {
+  public void readFields(DataInput in)
+      throws IOException {
     this.workunit.readFields(in);
     super.readFields(in);
   }
 
   @Override
-  public void write(DataOutput out) throws IOException {
+  public void write(DataOutput out)
+      throws IOException {
     this.workunit.write(out);
     super.write(out);
   }
